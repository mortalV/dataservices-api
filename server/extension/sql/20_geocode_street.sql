--- conflicted
+++ resolved
@@ -85,11 +85,7 @@
   service_manager.check()
 
   try:
-<<<<<<< HEAD
-    geocoder = HereMapsGeocoder(service_manager.config.heremaps_app_id, service_manager.config.heremaps_app_code, logger)
-=======
     geocoder = HereMapsGeocoder(user_geocoder_config.heremaps_app_id, user_geocoder_config.heremaps_app_code, logger, user_geocoder_config.heremaps_service_params)
->>>>>>> a64557b5
     coordinates = geocoder.geocode(searchtext=searchtext, city=city, state=state_province, country=country)
     if coordinates:
       quota_service.increment_success_service_use()
@@ -166,11 +162,7 @@
   service_manager.check()
 
   try:
-<<<<<<< HEAD
-    geocoder = MapzenGeocoder(service_manager.config.mapzen_api_key, logger)
-=======
     geocoder = MapzenGeocoder(mapzen_geocoder_config.mapzen_api_key, logger, mapzen_geocoder_config.service_params)
->>>>>>> a64557b5
     country_iso3 = None
     if country:
       untry_iso3 = country_to_iso3(country)
