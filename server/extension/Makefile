--- conflicted
+++ resolved
@@ -84,17 +84,8 @@
 .PHONY: devclean
 devclean:
 	rm -f $(NEW_EXTENSION_ARTIFACT)
-<<<<<<< HEAD
-	rm -rf $(TEST_DIR)
-	rm -rf $(SOURCES_DATA_DIR_OUT)
-	rm -rf $(EXTENSION).control
-	for f in $(basename $(wildcard old_versions/*.bak)); do \
-		mv $${f}.bak $${f}; \
-	done
-=======
 
 clean: restore_copies
->>>>>>> e77038ce
 
 # If needed remove PARALLEL tags from the release files
 release_remove_parallel_deploy:
@@ -162,14 +153,7 @@
 	for f in $(wildcard *.sql); do \
 		sed --in-place=.copy -e 's/@@plpythonu@@/$(PLPYTHONU)/g' $${f}; \
 	done
-<<<<<<< HEAD
-	for f in $(basename $(wildcard old_versions/*.bak)); do \
-		mv $${f}.bak $${f}; \
-		sed --in-place=.bak -e 's/@@plpythonu@@/$(PLPYTHONU)/g' $${f}; \
-	done
-=======
 	sed --in-place=.copy -e 's/@@plpythonu@@/$(PLPYTHONU)/g' $(EXTENSION).control;
->>>>>>> e77038ce
 
 install: replace_variables deploy
 
