"""
CartoDB Services Python Library

See:
https://github.com/CartoDB/geocoder-api
"""

from setuptools import setup, find_packages

setup(
    name='cartodb_services',

<<<<<<< HEAD
    version='0.18.0',
=======
    version='0.17.6',
>>>>>>> e70aefba

    description='CartoDB Services API Python Library',

    url='https://github.com/CartoDB/dataservices-api',

    author='Data Services Team - CartoDB',
    author_email='dataservices@cartodb.com',

    license='MIT',

    classifiers=[
        'Development Status :: 4 - Beta',
        'Intended Audience :: Mapping comunity',
        'Topic :: Maps :: Mapping Tools',
        'License :: OSI Approved :: MIT License',
        'Programming Language :: Python :: 2.7',
    ],

    keywords='maps api mapping tools geocoder routing',

    packages=find_packages(exclude=['contrib', 'docs', 'tests']),

    extras_require={
        'dev': ['unittest'],
        'test': ['unittest', 'nose', 'mockredispy', 'mock'],
    }
)<|MERGE_RESOLUTION|>--- conflicted
+++ resolved
@@ -10,11 +10,7 @@
 setup(
     name='cartodb_services',
 
-<<<<<<< HEAD
-    version='0.18.0',
-=======
-    version='0.17.6',
->>>>>>> e70aefba
+    version='0.17.4',
 
     description='CartoDB Services API Python Library',
 
