import json
import abc
from dateutil.parser import parse as date_parse


class ConfigException(Exception):
    pass


class ServiceConfig(object):
    __metaclass__ = abc.ABCMeta

    def __init__(self, redis_connection, db_conn, username, orgname=None):
        self._redis_connection = redis_connection
        self._username = username
        self._orgname = orgname
        self._db_config = ServicesDBConfig(db_conn, username, orgname)
        self._metrics_log_path = self.__get_metrics_log_path()
        self._environment = self._db_config._server_environment
        if redis_connection:
            self._redis_config = ServicesRedisConfig(redis_connection).build(
                username, orgname)
        else:
            self._redis_config = None

    @abc.abstractproperty
    def service_type(self):
        raise NotImplementedError('service_type property must be defined')

    @property
    def username(self):
        return self._username

    @property
    def organization(self):
        return self._orgname

    @property
    def environment(self):
        return self._environment

    @property
    def metrics_log_path(self):
        return self._metrics_log_path

    def _get_effective_monthly_quota(self, quota_key, default=0):
        quota_from_redis = self._redis_config.get(quota_key, None)
        if quota_from_redis and quota_from_redis <> '':
            return int(quota_from_redis)
        else:
            return default

    def __get_metrics_log_path(self):
        if self.METRICS_LOG_KEY:
            return self._db_config.logger_config.get(self.METRICS_LOG_KEY, None)
        else:
            return None

    def _get_rate_limit(self, service):
        rate_limit_key = "{0}_rate_limit".format(service)
        rate_limit_json = self._redis_config.get(rate_limit_key, None)
        if (rate_limit_json):
            return rate_limit_json and json.loads(rate_limit_json)
        else:
            return self._db_config.rate_limits.get(service, {})

class DataObservatoryConfig(ServiceConfig):

    METRICS_LOG_KEY = 'do_log_path'

    def __init__(self, redis_connection, db_conn, username, orgname=None):
        super(DataObservatoryConfig, self).__init__(redis_connection, db_conn,
                                            username, orgname)

    @property
    def monthly_quota(self):
        return self._monthly_quota

    @property
    def period_end_date(self):
        return self._period_end_date

    @property
    def soft_limit(self):
        return self._soft_limit

    @property
    def connection_str(self):
        return self._connection_str

    @property
    def provider(self):
        return 'data observatory'


class ObservatorySnapshotConfig(DataObservatoryConfig):

    SOFT_LIMIT_KEY = 'soft_obs_snapshot_limit'
    QUOTA_KEY = 'obs_snapshot_quota'
    PERIOD_END_DATE = 'period_end_date'

    def __init__(self, redis_connection, db_conn, username, orgname=None):
        super(ObservatorySnapshotConfig, self).__init__(redis_connection, db_conn,
                                            username, orgname)
        self._period_end_date = date_parse(self._redis_config[self.PERIOD_END_DATE])
        if self.SOFT_LIMIT_KEY in self._redis_config and self._redis_config[self.SOFT_LIMIT_KEY].lower() == 'true':
            self._soft_limit = True
        else:
            self._soft_limit = False
        self._monthly_quota = self._get_effective_monthly_quota(self.QUOTA_KEY)
        self._connection_str = self._db_config.data_observatory_connection_str

    @property
    def service_type(self):
        return 'obs_snapshot'


class ObservatoryConfig(DataObservatoryConfig):

    SOFT_LIMIT_KEY = 'soft_obs_general_limit'
    QUOTA_KEY = 'obs_general_quota'
    PERIOD_END_DATE = 'period_end_date'

    def __init__(self, redis_connection, db_conn, username, orgname=None):
        super(ObservatoryConfig, self).__init__(redis_connection, db_conn,
                                            username, orgname)
        self._period_end_date = date_parse(self._redis_config[self.PERIOD_END_DATE])
        if self.SOFT_LIMIT_KEY in self._redis_config and self._redis_config[self.SOFT_LIMIT_KEY].lower() == 'true':
            self._soft_limit = True
        else:
            self._soft_limit = False
        self._monthly_quota = self._get_effective_monthly_quota(self.QUOTA_KEY)
        self._connection_str = self._db_config.data_observatory_connection_str

    @property
    def service_type(self):
        return 'obs_general'


class RoutingConfig(ServiceConfig):

    PERIOD_END_DATE = 'period_end_date'
    ROUTING_PROVIDER_KEY = 'routing_provider'
    MAPZEN_PROVIDER = 'mapzen'
    DEFAULT_PROVIDER = 'mapzen'
    QUOTA_KEY = 'mapzen_routing_quota'
    SOFT_LIMIT_KEY = 'soft_mapzen_routing_limit'
    METRICS_LOG_KEY = 'routing_log_path'

    def __init__(self, redis_connection, db_conn, username, orgname=None):
        super(RoutingConfig, self).__init__(redis_connection, db_conn,
                                            username, orgname)
        self._routing_provider = self._redis_config[self.ROUTING_PROVIDER_KEY]
        if not self._routing_provider:
            self._routing_provider = self.DEFAULT_PROVIDER
        self._mapzen_api_key = self._db_config.mapzen_routing_api_key
        self._mapzen_service_params = self._db_config.mapzen_routing_service_params
        self._set_monthly_quota()
        self._set_soft_limit()
        self._period_end_date = date_parse(self._redis_config[self.PERIOD_END_DATE])

    @property
    def service_type(self):
        if self._routing_provider == self.MAPZEN_PROVIDER:
            return 'routing_mapzen'

    @property
    def provider(self):
        return self._routing_provider

    @property
    def mapzen_api_key(self):
        return self._mapzen_api_key

    @property
    def mapzen_service_params(self):
        return self._mapzen_service_params

    @property
    def monthly_quota(self):
        return self._monthly_quota

    @property
    def period_end_date(self):
        return self._period_end_date

    @property
    def soft_limit(self):
        return self._soft_limit

    def _set_monthly_quota(self):
        self._monthly_quota = self._get_effective_monthly_quota(self.QUOTA_KEY)

    def _set_soft_limit(self):
        if self.SOFT_LIMIT_KEY in self._redis_config and self._redis_config[self.SOFT_LIMIT_KEY].lower() == 'true':
            self._soft_limit = True
        else:
            self._soft_limit = False


class IsolinesRoutingConfig(ServiceConfig):

    ISOLINES_CONFIG_KEYS = ['here_isolines_quota', 'soft_here_isolines_limit',
                           'period_end_date', 'username', 'orgname',
                           'heremaps_isolines_app_id', 'geocoder_provider',
                           'heremaps_isolines_app_code', 'isolines_provider']
    QUOTA_KEY = 'here_isolines_quota'
    SOFT_LIMIT_KEY = 'soft_here_isolines_limit'
    PERIOD_END_DATE = 'period_end_date'
    ISOLINES_PROVIDER_KEY = 'isolines_provider'
    GEOCODER_PROVIDER_KEY = 'geocoder_provider'
    MAPZEN_PROVIDER = 'mapzen'
    HEREMAPS_PROVIDER = 'heremaps'
    DEFAULT_PROVIDER = 'mapzen'
    METRICS_LOG_KEY = 'isolines_log_path'

    def __init__(self, redis_connection, db_conn, username, orgname=None):
        super(IsolinesRoutingConfig, self).__init__(redis_connection, db_conn,
                                                    username, orgname)
        filtered_config = {key: self._redis_config[key] for key in self.ISOLINES_CONFIG_KEYS if key in self._redis_config.keys()}
        self.__parse_config(filtered_config, self._db_config)

    def __parse_config(self, filtered_config, db_config):
        self._isolines_provider = filtered_config[self.ISOLINES_PROVIDER_KEY].lower()
        if not self._isolines_provider:
            self._isolines_provider = self.DEFAULT_PROVIDER
        self._geocoder_provider = filtered_config[self.GEOCODER_PROVIDER_KEY].lower()
        self._period_end_date = date_parse(filtered_config[self.PERIOD_END_DATE])
        self._isolines_quota = self._get_effective_monthly_quota(self.QUOTA_KEY)
        if filtered_config[self.SOFT_LIMIT_KEY].lower() == 'true':
            self._soft_isolines_limit = True
        else:
            self._soft_isolines_limit = False
        if self._isolines_provider == self.HEREMAPS_PROVIDER:
            self._heremaps_app_id = db_config.heremaps_isolines_app_id
            self._heremaps_app_code = db_config.heremaps_isolines_app_code
            self._heremaps_service_params = db_config.heremaps_isolines_service_params
        elif self._isolines_provider == self.MAPZEN_PROVIDER:
            self._mapzen_matrix_api_key = self._db_config.mapzen_matrix_api_key
            self._mapzen_matrix_service_params = db_config.mapzen_matrix_service_params
            self._mapzen_isochrones_service_params = db_config.mapzen_isochrones_service_params

    @property
    def service_type(self):
        if self._isolines_provider == self.HEREMAPS_PROVIDER:
            return 'here_isolines'
        elif self._isolines_provider == self.MAPZEN_PROVIDER:
            return 'mapzen_isolines'

    @property
    def google_services_user(self):
        return self._geocoder_provider == 'google'

    @property
    def isolines_quota(self):
        return self._isolines_quota

    @property
    def soft_isolines_limit(self):
        return self._soft_isolines_limit

    @property
    def period_end_date(self):
        return self._period_end_date

    @property
    def heremaps_app_id(self):
        return self._heremaps_app_id

    @property
    def heremaps_app_code(self):
        return self._heremaps_app_code

    @property
    def heremaps_service_params(self):
        return self._heremaps_service_params

    @property
    def mapzen_matrix_api_key(self):
        return self._mapzen_matrix_api_key

    @property
    def mapzen_matrix_service_params(self):
        return self._mapzen_matrix_service_params

    @property
    def mapzen_isochrones_service_params(self):
        return self._mapzen_isochrones_service_params

    @property
    def mapzen_provider(self):
        return self._isolines_provider == self.MAPZEN_PROVIDER

    @property
    def heremaps_provider(self):
        return self._isolines_provider == self.HEREMAPS_PROVIDER

    @property
    def provider(self):
        return self._isolines_provider


class InternalGeocoderConfig(ServiceConfig):

    METRICS_LOG_KEY = 'geocoder_log_path'

    def __init__(self, redis_connection, db_conn, username, orgname=None):
        # For now, internal geocoder doesn't use the redis config
        super(InternalGeocoderConfig, self).__init__(None, db_conn,
                                                     username, orgname)

    @property
    def service_type(self):
        return 'geocoder_internal'

    @property
    def is_high_resolution(self):
        return False

    @property
    def cost_per_hit(self):
        return 0

    @property
    def geocoding_quota(self):
        return None

    @property
    def provider(self):
        return 'internal'


class GeocoderConfig(ServiceConfig):

    GEOCODER_CONFIG_KEYS = ['google_maps_client_id', 'google_maps_api_key',
                            'geocoding_quota', 'soft_geocoding_limit',
                            'geocoder_provider', 'period_end_date',
                            'heremaps_geocoder_app_id', 'heremaps_geocoder_app_code',
                            'mapzen_geocoder_api_key', 'username', 'orgname']
    NOKIA_GEOCODER_REDIS_MANDATORY_KEYS = ['geocoding_quota', 'soft_geocoding_limit']
    NOKIA_GEOCODER = 'heremaps'
    NOKIA_GEOCODER_APP_ID_KEY = 'heremaps_geocoder_app_id'
    NOKIA_GEOCODER_APP_CODE_KEY = 'heremaps_geocoder_app_code'
    GOOGLE_GEOCODER = 'google'
    GOOGLE_GEOCODER_API_KEY = 'google_maps_api_key'
    GOOGLE_GEOCODER_CLIENT_ID = 'google_maps_client_id'
    MAPZEN_GEOCODER = 'mapzen'
    MAPZEN_GEOCODER_API_KEY = 'mapzen_geocoder_api_key'
    GEOCODER_PROVIDER = 'geocoder_provider'
    QUOTA_KEY = 'geocoding_quota'
    SOFT_LIMIT_KEY = 'soft_geocoding_limit'
    USERNAME_KEY = 'username'
    ORGNAME_KEY = 'orgname'
    PERIOD_END_DATE = 'period_end_date'
    DEFAULT_PROVIDER = 'mapzen'
    METRICS_LOG_KEY = 'geocoder_log_path'

    def __init__(self, redis_connection, db_conn, username, orgname=None, forced_provider=None):
        super(GeocoderConfig, self).__init__(redis_connection, db_conn,
                                             username, orgname)
        filtered_config = {key: self._redis_config[key] for key in self.GEOCODER_CONFIG_KEYS if key in self._redis_config.keys()}
        self.__parse_config(filtered_config, self._db_config, forced_provider)
        self.__check_config(filtered_config)

    def __check_config(self, filtered_config):
        if self._geocoder_provider == self.NOKIA_GEOCODER:
            if not set(self.NOKIA_GEOCODER_REDIS_MANDATORY_KEYS).issubset(set(filtered_config.keys())) or \
            not self.heremaps_app_id or not self.heremaps_app_code:
                raise ConfigException("""Some mandatory parameter/s for Nokia geocoder are missing. Check it please""")
        elif self._geocoder_provider == self.GOOGLE_GEOCODER:
            if self.GOOGLE_GEOCODER_API_KEY not in filtered_config.keys():
                raise ConfigException("""Google geocoder need the mandatory parameter 'google_maps_private_key'""")
        elif self._geocoder_provider == self.MAPZEN_GEOCODER:
            if not self.mapzen_api_key:
                raise ConfigException("""Mapzen config is not setted up""")

        return True

    def __parse_config(self, filtered_config, db_config, forced_provider):
        if forced_provider:
            self._geocoder_provider = forced_provider
        elif filtered_config[self.GEOCODER_PROVIDER].lower():
            self._geocoder_provider = filtered_config[self.GEOCODER_PROVIDER].lower()
        else:
            self._geocoder_provider = self.DEFAULT_PROVIDER

        self._geocoding_quota = self._get_effective_monthly_quota(self.QUOTA_KEY)
        self._period_end_date = date_parse(filtered_config[self.PERIOD_END_DATE])

        if filtered_config[self.SOFT_LIMIT_KEY].lower() == 'true':
            self._soft_geocoding_limit = True
        else:
            self._soft_geocoding_limit = False
        if self._geocoder_provider == self.NOKIA_GEOCODER:
            self._heremaps_app_id = db_config.heremaps_geocoder_app_id
            self._heremaps_app_code = db_config.heremaps_geocoder_app_code
            self._cost_per_hit = db_config.heremaps_geocoder_cost_per_hit
            self._heremaps_service_params = db_config.heremaps_geocoder_service_params
        elif self._geocoder_provider == self.GOOGLE_GEOCODER:
            self._google_maps_api_key = filtered_config[self.GOOGLE_GEOCODER_API_KEY]
            self._google_maps_client_id = filtered_config[self.GOOGLE_GEOCODER_CLIENT_ID]
            self._cost_per_hit = 0
        elif self._geocoder_provider == self.MAPZEN_GEOCODER:
            self._mapzen_api_key = db_config.mapzen_geocoder_api_key
            self._cost_per_hit = 0
            self._mapzen_service_params = db_config.mapzen_geocoder_service_params

        self._rate_limit = self._get_rate_limit('geocoder')

    @property
    def service_type(self):
        if self._geocoder_provider == self.GOOGLE_GEOCODER:
            return 'geocoder_google'
        elif self._geocoder_provider == self.MAPZEN_GEOCODER:
            return 'geocoder_mapzen'
        elif self._geocoder_provider == self.NOKIA_GEOCODER:
            return 'geocoder_here'

    @property
    def heremaps_geocoder(self):
        return self._geocoder_provider == self.NOKIA_GEOCODER

    @property
    def google_geocoder(self):
        return self._geocoder_provider == self.GOOGLE_GEOCODER

    @property
    def mapzen_geocoder(self):
        return self._geocoder_provider == self.MAPZEN_GEOCODER

    @property
    def google_client_id(self):
        return self._google_maps_client_id

    @property
    def google_api_key(self):
        return self._google_maps_api_key

    @property
    def geocoding_quota(self):
        if self.google_geocoder:
            return None
        else:
            return self._geocoding_quota

    @property
    def soft_geocoding_limit(self):
        return self._soft_geocoding_limit

    @property
    def period_end_date(self):
        return self._period_end_date

    @property
    def heremaps_app_id(self):
        return self._heremaps_app_id

    @property
    def heremaps_app_code(self):
        return self._heremaps_app_code

    @property
    def heremaps_service_params(self):
        return self._heremaps_service_params

    @property
    def mapzen_api_key(self):
        return self._mapzen_api_key

    @property
    def mapzen_service_params(self):
        return self._mapzen_service_params

    @property
    def is_high_resolution(self):
        return True

    @property
    def cost_per_hit(self):
        return self._cost_per_hit

    @property
    def provider(self):
        return self._geocoder_provider

    @property
<<<<<<< HEAD
    def rate_limit(self):
        return self._rate_limit
=======
    def service(self):
        return self._service
>>>>>>> a64557b5

class ServicesDBConfig:

    def __init__(self, db_conn, username, orgname):
        self._db_conn = db_conn
        self._username = username
        self._orgname = orgname
        return self._build()

    def _build(self):
        self._get_server_config()
        self._get_here_config()
        self._get_mapzen_config()
        self._get_data_observatory_config()
        self._get_rate_limits_config()

    def _get_server_config(self):
        server_config_json = self._get_conf('server_conf')
        if not server_config_json:
            self._server_environment = 'development'
        else:
            server_config_json = json.loads(server_config_json)
            if 'environment' in server_config_json:
                self._server_environment = server_config_json['environment']
            else:
                self._server_environment = 'development'

    def _get_here_config(self):
        heremaps_conf_json = self._get_conf('heremaps_conf')
        if not heremaps_conf_json:
            raise ConfigException('Here maps configuration missing')
        else:
            heremaps_conf = json.loads(heremaps_conf_json)
            self._heremaps_geocoder_app_id = heremaps_conf['geocoder']['app_id']
            self._heremaps_geocoder_app_code = heremaps_conf['geocoder']['app_code']
            self._heremaps_geocoder_cost_per_hit = heremaps_conf['geocoder'][
                'geocoder_cost_per_hit']
            self._heremaps_geocoder_service_params = heremaps_conf['geocoder'].get('service', {})
            self._heremaps_isolines_app_id = heremaps_conf['isolines']['app_id']
            self._heremaps_isolines_app_code = heremaps_conf['isolines']['app_code']
            self._heremaps_isolines_service_params = heremaps_conf['isolines'].get('service', {})

    def _get_mapzen_config(self):
        mapzen_conf_json = self._get_conf('mapzen_conf')
        if not mapzen_conf_json:
            raise ConfigException('Mapzen configuration missing')
        else:
            mapzen_conf = json.loads(mapzen_conf_json)
            self._mapzen_matrix_api_key = mapzen_conf['matrix']['api_key']
            self._mapzen_matrix_quota = mapzen_conf['matrix']['monthly_quota']
            self._mapzen_matrix_service_params = mapzen_conf['matrix'].get('service', {})
            self._mapzen_isochrones_service_params = mapzen_conf.get('isochrones', {}).get('service', {})
            self._mapzen_routing_api_key = mapzen_conf['routing']['api_key']
            self._mapzen_routing_quota = mapzen_conf['routing']['monthly_quota']
            self._mapzen_routing_service_params = mapzen_conf['routing'].get('service', {})
            self._mapzen_geocoder_api_key = mapzen_conf['geocoder']['api_key']
            self._mapzen_geocoder_quota = mapzen_conf['geocoder']['monthly_quota']
            self._mapzen_geocoder_service_params = mapzen_conf['geocoder'].get('service', {})

    def _get_data_observatory_config(self):
        do_conf_json = self._get_conf('data_observatory_conf')
        if not do_conf_json:
            raise ConfigException('Data Observatory configuration missing')
        else:
            do_conf = json.loads(do_conf_json)
            if self._orgname and self._orgname in do_conf['connection']['whitelist']:
                self._data_observatory_connection_str = do_conf['connection']['staging']
            elif self._username in do_conf['connection']['whitelist']:
                self._data_observatory_connection_str = do_conf['connection']['staging']
            else:
                self._data_observatory_connection_str = do_conf['connection']['production']

    def _get_rate_limits_config(self):
        self._rate_limits = json.loads(self._get_conf('rate_limits', default='{}'))

    def _get_conf(self, key, default=KeyError):
        try:
            sql = "SELECT cartodb.CDB_Conf_GetConf('{0}') as conf".format(key)
            conf = self._db_conn.execute(sql, 1)
            return conf[0]['conf']
        except Exception as e:
            if (default != KeyError):
                return default
            raise ConfigException("Error trying to get config for {0}: {1}".format(key, e))

    @property
    def server_environment(self):
        return self._server_environment

    @property
    def heremaps_isolines_app_id(self):
        return self._heremaps_isolines_app_id

    @property
    def heremaps_isolines_app_code(self):
        return self._heremaps_isolines_app_code

    @property
    def heremaps_isolines_service_params(self):
        return self._heremaps_isolines_service_params

    @property
    def heremaps_geocoder_app_id(self):
        return self._heremaps_geocoder_app_id

    @property
    def heremaps_geocoder_app_code(self):
        return self._heremaps_geocoder_app_code

    @property
    def heremaps_geocoder_cost_per_hit(self):
        return self._heremaps_geocoder_cost_per_hit

    @property
    def heremaps_geocoder_service_params(self):
        return self._heremaps_geocoder_service_params

    @property
    def mapzen_matrix_api_key(self):
        return self._mapzen_matrix_api_key

    @property
    def mapzen_matrix_monthly_quota(self):
        return self._mapzen_matrix_quota

    @property
    def mapzen_matrix_service_params(self):
        return self._mapzen_matrix_service_params

    @property
    def mapzen_isochrones_service_params(self):
        return self._mapzen_isochrones_service_params

    @property
    def mapzen_routing_api_key(self):
        return self._mapzen_routing_api_key

    @property
    def mapzen_routing_monthly_quota(self):
        return self._mapzen_routing_quota

    @property
    def mapzen_routing_service_params(self):
        return self._mapzen_routing_service_params

    @property
    def mapzen_geocoder_api_key(self):
        return self._mapzen_geocoder_api_key

    @property
    def mapzen_geocoder_monthly_quota(self):
        return self._mapzen_geocoder_quota

    @property
    def mapzen_geocoder_service_params(self):
        return self._mapzen_geocoder_service_params

    @property
    def data_observatory_connection_str(self):
        return self._data_observatory_connection_str

    @property
    def rate_limits(self):
        return self._rate_limits

    @property
    def logger_config(self):
        logger_conf_json = self._get_conf('logger_conf')
        if not logger_conf_json:
            raise ConfigException('Logger configuration missing')
        else:
            return json.loads(logger_conf_json)


class ServicesRedisConfig:

    GOOGLE_GEOCODER_API_KEY = 'google_maps_api_key'
    GOOGLE_GEOCODER_CLIENT_ID = 'google_maps_client_id'
    QUOTA_KEY = 'geocoding_quota'
    ISOLINES_QUOTA_KEY = 'here_isolines_quota'
    ROUTING_QUOTA_KEY = 'mapzen_routing_quota'
    OBS_SNAPSHOT_QUOTA_KEY = 'obs_snapshot_quota'
    OBS_GENERAL_QUOTA_KEY = 'obs_general_quota'
    PERIOD_END_DATE = 'period_end_date'
    GEOCODER_PROVIDER_KEY = 'geocoder_provider'
    ISOLINES_PROVIDER_KEY = 'isolines_provider'
    ROUTING_PROVIDER_KEY = 'routing_provider'
    GEOCODING_RATE_LIMIT_KEY = 'geocoder_rate_limit'

    def __init__(self, redis_conn):
        self._redis_connection = redis_conn

    def build(self, username, orgname):
        return self.__get_user_config(username, orgname)

    def __get_user_config(self, username, orgname):
        user_config = self._redis_connection.hgetall(
            "rails:users:{0}".format(username))
        if not user_config:
            raise ConfigException("""There is no user config available. Please check your configuration.'""")

        # Not all the users have the provider key yet
        if self.GEOCODER_PROVIDER_KEY not in user_config:
            user_config[self.GEOCODER_PROVIDER_KEY] = ''
        if self.ISOLINES_PROVIDER_KEY not in user_config:
            user_config[self.ISOLINES_PROVIDER_KEY] = ''
        if self.ROUTING_PROVIDER_KEY not in user_config:
            user_config[self.ROUTING_PROVIDER_KEY] = ''

        if orgname:
            self.__get_organization_config(orgname, user_config)

        return user_config

    def __get_organization_config(self, orgname, user_config):
        org_config = self._redis_connection.hgetall(
            "rails:orgs:{0}".format(orgname))
        if not org_config:
            raise ConfigException("""There is no organization config available. Please check your configuration.'""")
        else:
            if self.QUOTA_KEY in org_config:
                user_config[self.QUOTA_KEY] = org_config[self.QUOTA_KEY]
            if self.ISOLINES_QUOTA_KEY in org_config:
                user_config[self.ISOLINES_QUOTA_KEY] = org_config[self.ISOLINES_QUOTA_KEY]
            if self.ROUTING_QUOTA_KEY in org_config:
                user_config[self.ROUTING_QUOTA_KEY] = org_config[self.ROUTING_QUOTA_KEY]
            if self.OBS_SNAPSHOT_QUOTA_KEY in org_config:
                user_config[self.OBS_SNAPSHOT_QUOTA_KEY] = org_config[self.OBS_SNAPSHOT_QUOTA_KEY]
            if self.OBS_GENERAL_QUOTA_KEY in org_config:
                user_config[self.OBS_GENERAL_QUOTA_KEY] = org_config[self.OBS_GENERAL_QUOTA_KEY]
            if self.PERIOD_END_DATE in org_config:
                user_config[self.PERIOD_END_DATE] = org_config[self.PERIOD_END_DATE]
            if self.GOOGLE_GEOCODER_CLIENT_ID in org_config:
                user_config[self.GOOGLE_GEOCODER_CLIENT_ID] = org_config[self.GOOGLE_GEOCODER_CLIENT_ID]
            if self.GOOGLE_GEOCODER_API_KEY in org_config:
                user_config[self.GOOGLE_GEOCODER_API_KEY] = org_config[self.GOOGLE_GEOCODER_API_KEY]
            if self.GEOCODER_PROVIDER_KEY in org_config:
                user_config[self.GEOCODER_PROVIDER_KEY] = org_config[self.GEOCODER_PROVIDER_KEY]
            if self.ISOLINES_PROVIDER_KEY in org_config:
                user_config[self.ISOLINES_PROVIDER_KEY] = org_config[self.ISOLINES_PROVIDER_KEY]
            if self.ROUTING_PROVIDER_KEY in org_config:
                user_config[self.ROUTING_PROVIDER_KEY] = org_config[self.ROUTING_PROVIDER_KEY]
            # for rate limit parameters, user config has precedence over organization
            if self.GEOCODING_RATE_LIMIT_KEY in org_config and not self.GEOCODING_RATE_LIMIT_KEY in user_config:
                user_config[self.GEOCODING_RATE_LIMIT_KEY] = org_config[self.GEOCODING_RATE_LIMIT_KEY]<|MERGE_RESOLUTION|>--- conflicted
+++ resolved
@@ -484,13 +484,12 @@
         return self._geocoder_provider
 
     @property
-<<<<<<< HEAD
     def rate_limit(self):
         return self._rate_limit
-=======
+
+    @property
     def service(self):
         return self._service
->>>>>>> a64557b5
 
 class ServicesDBConfig:
 
