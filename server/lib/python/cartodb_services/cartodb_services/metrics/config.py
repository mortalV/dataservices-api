import json
import abc
from dateutil.parser import parse as date_parse


class ConfigException(Exception):
    pass


class ServiceConfig(object):
    __metaclass__ = abc.ABCMeta

    def __init__(self, redis_connection, db_conn, username, orgname=None):
        self._redis_connection = redis_connection
        self._username = username
        self._orgname = orgname
        self._db_config = ServicesDBConfig(db_conn, username, orgname)
        self._metrics_log_path = self.__get_metrics_log_path()
        self._environment = self._db_config._server_environment
        if redis_connection:
            self._redis_config = ServicesRedisConfig(redis_connection).build(
                username, orgname)
        else:
            self._redis_config = None

    @abc.abstractproperty
    def service_type(self):
        raise NotImplementedError('service_type property must be defined')

    @property
    def username(self):
        return self._username

    @property
    def organization(self):
        return self._orgname

    @property
    def environment(self):
        return self._environment

    @property
    def metrics_log_path(self):
        return self._metrics_log_path

    def _get_effective_monthly_quota(self, quota_key, default=0):
        quota_from_redis = self._redis_config.get(quota_key, None)
        if quota_from_redis and quota_from_redis <> '':
            return int(quota_from_redis)
        else:
            return default

    def __get_metrics_log_path(self):
        if self.METRICS_LOG_KEY:
            return self._db_config.logger_config.get(self.METRICS_LOG_KEY, None)
        else:
            return None


class DataObservatoryConfig(ServiceConfig):

    METRICS_LOG_KEY = 'do_log_path'

    def __init__(self, redis_connection, db_conn, username, orgname=None):
        super(DataObservatoryConfig, self).__init__(redis_connection, db_conn,
                                            username, orgname)

    @property
    def monthly_quota(self):
        return self._monthly_quota

    @property
    def period_end_date(self):
        return self._period_end_date

    @property
    def soft_limit(self):
        return self._soft_limit

    @property
    def connection_str(self):
        return self._connection_str

    @property
    def provider(self):
        return 'data observatory'


class ObservatorySnapshotConfig(DataObservatoryConfig):

    SOFT_LIMIT_KEY = 'soft_obs_snapshot_limit'
    QUOTA_KEY = 'obs_snapshot_quota'
    PERIOD_END_DATE = 'period_end_date'

    def __init__(self, redis_connection, db_conn, username, orgname=None):
        super(ObservatorySnapshotConfig, self).__init__(redis_connection, db_conn,
                                            username, orgname)
        self._period_end_date = date_parse(self._redis_config[self.PERIOD_END_DATE])
        if self.SOFT_LIMIT_KEY in self._redis_config and self._redis_config[self.SOFT_LIMIT_KEY].lower() == 'true':
            self._soft_limit = True
        else:
            self._soft_limit = False
        self._monthly_quota = self._get_effective_monthly_quota(self.QUOTA_KEY)
        self._connection_str = self._db_config.data_observatory_connection_str

    @property
    def service_type(self):
        return 'obs_snapshot'


class ObservatoryConfig(DataObservatoryConfig):

    SOFT_LIMIT_KEY = 'soft_obs_general_limit'
    QUOTA_KEY = 'obs_general_quota'
    PERIOD_END_DATE = 'period_end_date'

    def __init__(self, redis_connection, db_conn, username, orgname=None):
        super(ObservatoryConfig, self).__init__(redis_connection, db_conn,
                                            username, orgname)
        self._period_end_date = date_parse(self._redis_config[self.PERIOD_END_DATE])
        if self.SOFT_LIMIT_KEY in self._redis_config and self._redis_config[self.SOFT_LIMIT_KEY].lower() == 'true':
            self._soft_limit = True
        else:
            self._soft_limit = False
        self._monthly_quota = self._get_effective_monthly_quota(self.QUOTA_KEY)
        self._connection_str = self._db_config.data_observatory_connection_str

    @property
    def service_type(self):
        return 'obs_general'


class RoutingConfig(ServiceConfig):

    PERIOD_END_DATE = 'period_end_date'
    ROUTING_PROVIDER_KEY = 'routing_provider'
    MAPZEN_PROVIDER = 'mapzen'
    MAPBOX_PROVIDER = 'mapbox'
<<<<<<< HEAD
    TOMTOM_PROVIDER = 'tomtom'
    DEFAULT_PROVIDER = MAPZEN_PROVIDER
=======
    DEFAULT_PROVIDER = MAPBOX_PROVIDER
>>>>>>> 8d9c3a4b
    QUOTA_KEY = 'mapzen_routing_quota'
    SOFT_LIMIT_KEY = 'soft_mapzen_routing_limit'
    METRICS_LOG_KEY = 'routing_log_path'

    def __init__(self, redis_connection, db_conn, username, orgname=None):
        super(RoutingConfig, self).__init__(redis_connection, db_conn,
                                            username, orgname)
        self._routing_provider = self._redis_config[self.ROUTING_PROVIDER_KEY]
        if not self._routing_provider:
            self._routing_provider = self.DEFAULT_PROVIDER
<<<<<<< HEAD
        self._mapzen_api_key = self._db_config.mapzen_routing_api_key
        self._mapzen_service_params = self._db_config.mapzen_routing_service_params
        self._mapbox_api_keys = self._db_config.mapbox_routing_api_keys
        self._mapbox_service_params = self._db_config.mapbox_routing_service_params
        self._tomtom_api_keys = self._db_config.tomtom_routing_api_keys
        self._tomtom_service_params = self._db_config.tomtom_routing_service_params
=======
        if self._routing_provider == self.MAPZEN_PROVIDER:
            self._mapzen_api_key = self._db_config.mapzen_routing_api_key
            self._mapzen_service_params = self._db_config.mapzen_routing_service_params
        elif self._routing_provider == self.MAPBOX_PROVIDER:
            self._mapbox_api_keys = self._db_config.mapbox_routing_api_keys
            self._mapbox_service_params = self._db_config.mapbox_routing_service_params
>>>>>>> 8d9c3a4b
        self._set_monthly_quota()
        self._set_soft_limit()
        self._period_end_date = date_parse(self._redis_config[self.PERIOD_END_DATE])

    @property
    def service_type(self):
        if self._routing_provider == self.MAPZEN_PROVIDER:
            return 'routing_mapzen'
        elif self._routing_provider == self.MAPBOX_PROVIDER:
            return 'routing_mapbox'
        elif self._routing_provider == self.TOMTOM_PROVIDER:
            return 'routing_tomtom'

    @property
    def provider(self):
        return self._routing_provider

    @property
    def mapzen_provider(self):
        return self._routing_provider == self.MAPZEN_PROVIDER

    @property
    def mapzen_api_key(self):
        return self._mapzen_api_key

    @property
    def mapzen_service_params(self):
        return self._mapzen_service_params

    @property
    def mapbox_provider(self):
        return self._routing_provider == self.MAPBOX_PROVIDER

    @property
    def mapbox_api_keys(self):
        return self._mapbox_api_keys

    @property
    def mapbox_service_params(self):
        return self._mapbox_service_params

    @property
    def tomtom_provider(self):
        return self._routing_provider == self.TOMTOM_PROVIDER

    @property
    def tomtom_api_keys(self):
        return self._tomtom_api_keys

    @property
    def tomtom_service_params(self):
        return self._tomtom_service_params

    @property
    def monthly_quota(self):
        return self._monthly_quota

    @property
    def period_end_date(self):
        return self._period_end_date

    @property
    def soft_limit(self):
        return self._soft_limit

    def _set_monthly_quota(self):
        self._monthly_quota = self._get_effective_monthly_quota(self.QUOTA_KEY)

    def _set_soft_limit(self):
        if self.SOFT_LIMIT_KEY in self._redis_config and self._redis_config[self.SOFT_LIMIT_KEY].lower() == 'true':
            self._soft_limit = True
        else:
            self._soft_limit = False


class IsolinesRoutingConfig(ServiceConfig):

    ISOLINES_CONFIG_KEYS = ['here_isolines_quota', 'soft_here_isolines_limit',
                           'period_end_date', 'username', 'orgname',
                           'heremaps_isolines_app_id', 'geocoder_provider',
                           'heremaps_isolines_app_code', 'isolines_provider']
    QUOTA_KEY = 'here_isolines_quota'
    SOFT_LIMIT_KEY = 'soft_here_isolines_limit'
    PERIOD_END_DATE = 'period_end_date'
    ISOLINES_PROVIDER_KEY = 'isolines_provider'
    GEOCODER_PROVIDER_KEY = 'geocoder_provider'
    MAPZEN_PROVIDER = 'mapzen'
    MAPBOX_PROVIDER = 'mapbox'
    TOMTOM_PROVIDER = 'tomtom'
    HEREMAPS_PROVIDER = 'heremaps'
    DEFAULT_PROVIDER = MAPBOX_PROVIDER
    METRICS_LOG_KEY = 'isolines_log_path'

    def __init__(self, redis_connection, db_conn, username, orgname=None):
        super(IsolinesRoutingConfig, self).__init__(redis_connection, db_conn,
                                                    username, orgname)
        filtered_config = {key: self._redis_config[key] for key in self.ISOLINES_CONFIG_KEYS if key in self._redis_config.keys()}
        self.__parse_config(filtered_config, self._db_config)

    def __parse_config(self, filtered_config, db_config):
        self._isolines_provider = filtered_config[self.ISOLINES_PROVIDER_KEY].lower()
        if not self._isolines_provider:
            self._isolines_provider = self.DEFAULT_PROVIDER
        self._geocoder_provider = filtered_config[self.GEOCODER_PROVIDER_KEY].lower()
        self._period_end_date = date_parse(filtered_config[self.PERIOD_END_DATE])
        self._isolines_quota = self._get_effective_monthly_quota(self.QUOTA_KEY)
        if filtered_config[self.SOFT_LIMIT_KEY].lower() == 'true':
            self._soft_isolines_limit = True
        else:
            self._soft_isolines_limit = False
        if self._isolines_provider == self.HEREMAPS_PROVIDER:
            self._heremaps_app_id = db_config.heremaps_isolines_app_id
            self._heremaps_app_code = db_config.heremaps_isolines_app_code
            self._heremaps_service_params = db_config.heremaps_isolines_service_params
        elif self._isolines_provider == self.MAPZEN_PROVIDER:
            self._mapzen_matrix_api_key = self._db_config.mapzen_matrix_api_key
            self._mapzen_matrix_service_params = db_config.mapzen_matrix_service_params
            self._mapzen_isochrones_service_params = db_config.mapzen_isochrones_service_params
        elif self._isolines_provider == self.MAPBOX_PROVIDER:
            self._mapbox_matrix_api_keys = self._db_config.mapbox_matrix_api_keys
            self._mapbox_matrix_service_params = db_config.mapbox_matrix_service_params
            self._mapbox_isochrones_service_params = db_config.mapbox_isochrones_service_params
        elif self._isolines_provider == self.TOMTOM_PROVIDER:
            self._tomtom_isolinesx_api_keys = self._db_config.tomtom_isolines_api_keys
            self._tomtom_isolines_service_params = db_config.tomtom_isolines_service_params

    @property
    def service_type(self):
        if self._isolines_provider == self.HEREMAPS_PROVIDER:
            return 'here_isolines'
        elif self._isolines_provider == self.MAPZEN_PROVIDER:
            return 'mapzen_isolines'
        elif self._isolines_provider == self.MAPBOX_PROVIDER:
            return 'mapbox_isolines'
        elif self._isolines_provider == self.TOMTOM_PROVIDER:
            return 'tomtom_isolines'

    @property
    def google_services_user(self):
        return self._geocoder_provider == 'google'

    @property
    def isolines_quota(self):
        return self._isolines_quota

    @property
    def soft_isolines_limit(self):
        return self._soft_isolines_limit

    @property
    def period_end_date(self):
        return self._period_end_date

    @property
    def heremaps_app_id(self):
        return self._heremaps_app_id

    @property
    def heremaps_app_code(self):
        return self._heremaps_app_code

    @property
    def heremaps_service_params(self):
        return self._heremaps_service_params

    @property
    def mapzen_matrix_api_key(self):
        return self._mapzen_matrix_api_key

    @property
    def mapzen_matrix_service_params(self):
        return self._mapzen_matrix_service_params

    @property
    def mapzen_isochrones_service_params(self):
        return self._mapzen_isochrones_service_params

    @property
    def mapzen_provider(self):
        return self._isolines_provider == self.MAPZEN_PROVIDER

    @property
    def mapbox_matrix_api_keys(self):
        return self._mapbox_matrix_api_keys

    @property
    def mapbox_matrix_service_params(self):
        return self._mapbox_matrix_service_params

    @property
    def mapbox_isochrones_service_params(self):
        return self._mapbox_isochrones_service_params

    @property
    def mapbox_provider(self):
        return self._isolines_provider == self.MAPBOX_PROVIDER

    @property
    def tomtom_isolines_api_keys(self):
        return self._tomtom_isolines_api_keys

    @property
    def tomtom_isolines_service_params(self):
        return self._tomtom_isolines_service_params

    @property
    def tomtom_provider(self):
        return self._isolines_provider == self.TOMTOM_PROVIDER

    @property
    def heremaps_provider(self):
        return self._isolines_provider == self.HEREMAPS_PROVIDER

    @property
    def provider(self):
        return self._isolines_provider


class InternalGeocoderConfig(ServiceConfig):

    METRICS_LOG_KEY = 'geocoder_log_path'

    def __init__(self, redis_connection, db_conn, username, orgname=None):
        # For now, internal geocoder doesn't use the redis config
        super(InternalGeocoderConfig, self).__init__(None, db_conn,
                                                     username, orgname)

    @property
    def service_type(self):
        return 'geocoder_internal'

    @property
    def is_high_resolution(self):
        return False

    @property
    def cost_per_hit(self):
        return 0

    @property
    def geocoding_quota(self):
        return None

    @property
    def provider(self):
        return 'internal'


class GeocoderConfig(ServiceConfig):

    GEOCODER_CONFIG_KEYS = ['google_maps_client_id', 'google_maps_api_key',
                            'geocoding_quota', 'soft_geocoding_limit',
                            'geocoder_provider', 'period_end_date',
                            'heremaps_geocoder_app_id', 'heremaps_geocoder_app_code',
                            'mapzen_geocoder_api_key', 'username', 'orgname']
    NOKIA_GEOCODER_REDIS_MANDATORY_KEYS = ['geocoding_quota', 'soft_geocoding_limit']
    NOKIA_GEOCODER = 'heremaps'
    NOKIA_GEOCODER_APP_ID_KEY = 'heremaps_geocoder_app_id'
    NOKIA_GEOCODER_APP_CODE_KEY = 'heremaps_geocoder_app_code'
    GOOGLE_GEOCODER = 'google'
    GOOGLE_GEOCODER_API_KEY = 'google_maps_api_key'
    GOOGLE_GEOCODER_CLIENT_ID = 'google_maps_client_id'
    MAPZEN_GEOCODER = 'mapzen'
    MAPZEN_GEOCODER_API_KEY = 'mapzen_geocoder_api_key'
    GEOCODER_PROVIDER = 'geocoder_provider'
    MAPBOX_GEOCODER = 'mapbox'
    MAPBOX_GEOCODER_API_KEYS = 'mapbox_geocoder_api_keys'
    TOMTOM_GEOCODER = 'tomtom'
    TOMTOM_GEOCODER_API_KEYS = 'tomtom_geocoder_api_keys'
    QUOTA_KEY = 'geocoding_quota'
    SOFT_LIMIT_KEY = 'soft_geocoding_limit'
    USERNAME_KEY = 'username'
    ORGNAME_KEY = 'orgname'
    PERIOD_END_DATE = 'period_end_date'
    DEFAULT_PROVIDER = MAPBOX_GEOCODER
    METRICS_LOG_KEY = 'geocoder_log_path'

    def __init__(self, redis_connection, db_conn, username, orgname=None, forced_provider=None):
        super(GeocoderConfig, self).__init__(redis_connection, db_conn,
                                             username, orgname)
        filtered_config = {key: self._redis_config[key] for key in self.GEOCODER_CONFIG_KEYS if key in self._redis_config.keys()}
        self.__parse_config(filtered_config, self._db_config, forced_provider)
        self.__check_config(filtered_config)

    def __check_config(self, filtered_config):
        if self._geocoder_provider == self.NOKIA_GEOCODER:
            if not set(self.NOKIA_GEOCODER_REDIS_MANDATORY_KEYS).issubset(set(filtered_config.keys())) or \
            not self.heremaps_app_id or not self.heremaps_app_code:
                raise ConfigException("""Heremaps app id or app code is not set up""")
        elif self._geocoder_provider == self.GOOGLE_GEOCODER:
            if self.GOOGLE_GEOCODER_API_KEY not in filtered_config.keys():
                raise ConfigException("""Google geocoder private key is not set up""")
        elif self._geocoder_provider == self.MAPZEN_GEOCODER:
            if not self.mapzen_api_key:
                raise ConfigException("""Mapzen config is not set up""")
        elif self._geocoder_provider == self.MAPBOX_GEOCODER:
            if not self.mapbox_api_keys:
                raise ConfigException("""Mapbox config is not set up""")
        elif self._geocoder_provider == self.TOMTOM_GEOCODER:
            if not self.tomtom_api_keys:
                raise ConfigException("""TomTom config is not set up""")

        return True

    def __parse_config(self, filtered_config, db_config, forced_provider):
        if forced_provider:
            self._geocoder_provider = forced_provider
        elif filtered_config[self.GEOCODER_PROVIDER].lower():
            self._geocoder_provider = filtered_config[self.GEOCODER_PROVIDER].lower()
        else:
            self._geocoder_provider = self.DEFAULT_PROVIDER

        self._geocoding_quota = self._get_effective_monthly_quota(self.QUOTA_KEY)
        self._period_end_date = date_parse(filtered_config[self.PERIOD_END_DATE])

        if filtered_config[self.SOFT_LIMIT_KEY].lower() == 'true':
            self._soft_geocoding_limit = True
        else:
            self._soft_geocoding_limit = False
        if self._geocoder_provider == self.NOKIA_GEOCODER:
            self._heremaps_app_id = db_config.heremaps_geocoder_app_id
            self._heremaps_app_code = db_config.heremaps_geocoder_app_code
            self._cost_per_hit = db_config.heremaps_geocoder_cost_per_hit
            self._heremaps_service_params = db_config.heremaps_geocoder_service_params
        elif self._geocoder_provider == self.GOOGLE_GEOCODER:
            self._google_maps_api_key = filtered_config[self.GOOGLE_GEOCODER_API_KEY]
            self._google_maps_client_id = filtered_config[self.GOOGLE_GEOCODER_CLIENT_ID]
            self._cost_per_hit = 0
        elif self._geocoder_provider == self.MAPZEN_GEOCODER:
            self._mapzen_api_key = db_config.mapzen_geocoder_api_key
            self._cost_per_hit = 0
            self._mapzen_service_params = db_config.mapzen_geocoder_service_params
        elif self._geocoder_provider == self.MAPBOX_GEOCODER:
            self._mapbox_api_keys = db_config.mapbox_geocoder_api_keys
            self._cost_per_hit = 0
            self._mapbox_service_params = db_config.mapbox_geocoder_service_params
        elif self._geocoder_provider == self.TOMTOM_GEOCODER:
            self._tomtom_api_keys = db_config.tomtom_geocoder_api_keys
            self._cost_per_hit = 0
            self._tomtom_service_params = db_config.tomtom_geocoder_service_params

    @property
    def service_type(self):
        if self._geocoder_provider == self.GOOGLE_GEOCODER:
            return 'geocoder_google'
        elif self._geocoder_provider == self.MAPZEN_GEOCODER:
            return 'geocoder_mapzen'
        elif self._geocoder_provider == self.MAPBOX_GEOCODER:
            return 'geocoder_mapbox'
        elif self._geocoder_provider == self.TOMTOM_GEOCODER:
            return 'geocoder_tomtom'
        elif self._geocoder_provider == self.NOKIA_GEOCODER:
            return 'geocoder_here'

    @property
    def heremaps_geocoder(self):
        return self._geocoder_provider == self.NOKIA_GEOCODER

    @property
    def google_geocoder(self):
        return self._geocoder_provider == self.GOOGLE_GEOCODER

    @property
    def mapzen_geocoder(self):
        return self._geocoder_provider == self.MAPZEN_GEOCODER

    @property
    def mapbox_geocoder(self):
        return self._geocoder_provider == self.MAPBOX_GEOCODER

    @property
    def tomtom_geocoder(self):
        return self._geocoder_provider == self.TOMTOM_GEOCODER

    @property
    def google_client_id(self):
        return self._google_maps_client_id

    @property
    def google_api_key(self):
        return self._google_maps_api_key

    @property
    def geocoding_quota(self):
        if self.google_geocoder:
            return None
        else:
            return self._geocoding_quota

    @property
    def soft_geocoding_limit(self):
        return self._soft_geocoding_limit

    @property
    def period_end_date(self):
        return self._period_end_date

    @property
    def heremaps_app_id(self):
        return self._heremaps_app_id

    @property
    def heremaps_app_code(self):
        return self._heremaps_app_code

    @property
    def heremaps_service_params(self):
        return self._heremaps_service_params

    @property
    def mapzen_api_key(self):
        return self._mapzen_api_key

    @property
    def mapzen_service_params(self):
        return self._mapzen_service_params

    @property
    def mapbox_api_keys(self):
        return self._mapbox_api_keys

    @property
    def mapbox_service_params(self):
        return self._mapbox_service_params

    @property
    def tomtom_api_keys(self):
        return self._tomtom_api_keys

    @property
    def tomtom_service_params(self):
        return self._tomtom_service_params

    @property
    def is_high_resolution(self):
        return True

    @property
    def cost_per_hit(self):
        return self._cost_per_hit

    @property
    def provider(self):
        return self._geocoder_provider

    @property
    def service(self):
        return self._service


class ServicesDBConfig:

    def __init__(self, db_conn, username, orgname):
        self._db_conn = db_conn
        self._username = username
        self._orgname = orgname
        return self._build()

    def _build(self):
        self._get_server_config()
        self._get_here_config()
        self._get_mapzen_config()
        self._get_mapbox_config()
        self._get_tomtom_config()
        self._get_data_observatory_config()

    def _get_server_config(self):
        server_config_json = self._get_conf('server_conf')
        if not server_config_json:
            self._server_environment = 'development'
        else:
            server_config_json = json.loads(server_config_json)
            if 'environment' in server_config_json:
                self._server_environment = server_config_json['environment']
            else:
                self._server_environment = 'development'

    def _get_here_config(self):
        heremaps_conf_json = self._get_conf('heremaps_conf')
        if not heremaps_conf_json:
            raise ConfigException('Here maps configuration missing')

        heremaps_conf = json.loads(heremaps_conf_json)
        self._heremaps_geocoder_app_id = heremaps_conf['geocoder']['app_id']
        self._heremaps_geocoder_app_code = heremaps_conf['geocoder']['app_code']
        self._heremaps_geocoder_cost_per_hit = heremaps_conf['geocoder'][
            'geocoder_cost_per_hit']
        self._heremaps_geocoder_service_params = heremaps_conf['geocoder'].get('service', {})
        self._heremaps_isolines_app_id = heremaps_conf['isolines']['app_id']
        self._heremaps_isolines_app_code = heremaps_conf['isolines']['app_code']
        self._heremaps_isolines_service_params = heremaps_conf['isolines'].get('service', {})

    def _get_mapzen_config(self):
        mapzen_conf_json = self._get_conf('mapzen_conf')
        # We dont use mapzen anymore so we don't need to check for its configuration
        if not mapzen_conf_json:
            return

        mapzen_conf = json.loads(mapzen_conf_json)
        self._mapzen_matrix_api_key = mapzen_conf['matrix']['api_key']
        self._mapzen_matrix_quota = mapzen_conf['matrix']['monthly_quota']
        self._mapzen_matrix_service_params = mapzen_conf['matrix'].get('service', {})
        self._mapzen_isochrones_service_params = mapzen_conf.get('isochrones', {}).get('service', {})
        self._mapzen_routing_api_key = mapzen_conf['routing']['api_key']
        self._mapzen_routing_quota = mapzen_conf['routing']['monthly_quota']
        self._mapzen_routing_service_params = mapzen_conf['routing'].get('service', {})
        self._mapzen_geocoder_api_key = mapzen_conf['geocoder']['api_key']
        self._mapzen_geocoder_quota = mapzen_conf['geocoder']['monthly_quota']
        self._mapzen_geocoder_service_params = mapzen_conf['geocoder'].get('service', {})

    def _get_mapbox_config(self):
        mapbox_conf_json = self._get_conf('mapbox_conf')
        if not mapbox_conf_json:
            raise ConfigException('Mapbox configuration missing')

        mapbox_conf = json.loads(mapbox_conf_json)
        self._mapbox_matrix_api_keys = mapbox_conf['matrix']['api_keys']
        self._mapbox_matrix_quota = mapbox_conf['matrix']['monthly_quota']
        self._mapbox_matrix_service_params = mapbox_conf['matrix'].get('service', {})
        self._mapbox_isochrones_service_params = mapbox_conf.get('isochrones', {}).get('service', {})
        self._mapbox_routing_api_keys = mapbox_conf['routing']['api_keys']
        self._mapbox_routing_quota = mapbox_conf['routing']['monthly_quota']
        self._mapbox_routing_service_params = mapbox_conf['routing'].get('service', {})
        self._mapbox_geocoder_api_keys = mapbox_conf['geocoder']['api_keys']
        self._mapbox_geocoder_quota = mapbox_conf['geocoder']['monthly_quota']
        self._mapbox_geocoder_service_params = mapbox_conf['geocoder'].get('service', {})

    def _get_tomtom_config(self):
        tomtom_conf_json = self._get_conf('tomtom_conf')
        if not tomtom_conf_json:
            raise ConfigException('TomTom configuration missing')
        else:
            tomtom_conf = json.loads(tomtom_conf_json)
            self._tomtom_isolines_api_keys = tomtom_conf['isolines']['api_keys']
            self._tomtom_isolines_quota = tomtom_conf['isolines']['monthly_quota']
            self._tomtom_isolines_service_params = tomtom_conf.get('isolines', {}).get('service', {})
            self._tomtom_routing_api_keys = tomtom_conf['routing']['api_keys']
            self._tomtom_routing_quota = tomtom_conf['routing']['monthly_quota']
            self._tomtom_routing_service_params = tomtom_conf['routing'].get('service', {})
            self._tomtom_geocoder_api_keys = tomtom_conf['geocoder']['api_keys']
            self._tomtom_geocoder_quota = tomtom_conf['geocoder']['monthly_quota']
            self._tomtom_geocoder_service_params = tomtom_conf['geocoder'].get('service', {})

    def _get_data_observatory_config(self):
        do_conf_json = self._get_conf('data_observatory_conf')
        if not do_conf_json:
            raise ConfigException('Data Observatory configuration missing')
        else:
            do_conf = json.loads(do_conf_json)
            if self._orgname and self._orgname in do_conf['connection']['whitelist']:
                self._data_observatory_connection_str = do_conf['connection']['staging']
            elif self._username in do_conf['connection']['whitelist']:
                self._data_observatory_connection_str = do_conf['connection']['staging']
            else:
                self._data_observatory_connection_str = do_conf['connection']['production']

    def _get_conf(self, key):
        try:
            sql = "SELECT cdb_dataservices_server.CDB_Conf_GetConf('{0}') as conf".format(key)
            conf = self._db_conn.execute(sql, 1)
            return conf[0]['conf']
        except Exception as e:
            raise ConfigException("Error trying to get config for {0}: {1}".format(key, e))

    @property
    def server_environment(self):
        return self._server_environment

    @property
    def heremaps_isolines_app_id(self):
        return self._heremaps_isolines_app_id

    @property
    def heremaps_isolines_app_code(self):
        return self._heremaps_isolines_app_code

    @property
    def heremaps_isolines_service_params(self):
        return self._heremaps_isolines_service_params

    @property
    def heremaps_geocoder_app_id(self):
        return self._heremaps_geocoder_app_id

    @property
    def heremaps_geocoder_app_code(self):
        return self._heremaps_geocoder_app_code

    @property
    def heremaps_geocoder_cost_per_hit(self):
        return self._heremaps_geocoder_cost_per_hit

    @property
    def heremaps_geocoder_service_params(self):
        return self._heremaps_geocoder_service_params

    @property
    def mapzen_matrix_api_key(self):
        return self._mapzen_matrix_api_key

    @property
    def mapzen_matrix_monthly_quota(self):
        return self._mapzen_matrix_quota

    @property
    def mapzen_matrix_service_params(self):
        return self._mapzen_matrix_service_params

    @property
    def mapzen_isochrones_service_params(self):
        return self._mapzen_isochrones_service_params

    @property
    def mapzen_routing_api_key(self):
        return self._mapzen_routing_api_key

    @property
    def mapzen_routing_monthly_quota(self):
        return self._mapzen_routing_quota

    @property
    def mapzen_routing_service_params(self):
        return self._mapzen_routing_service_params

    @property
    def mapzen_geocoder_api_key(self):
        return self._mapzen_geocoder_api_key

    @property
    def mapzen_geocoder_monthly_quota(self):
        return self._mapzen_geocoder_quota

    @property
    def mapzen_geocoder_service_params(self):
        return self._mapzen_geocoder_service_params

    @property
    def mapbox_matrix_api_keys(self):
        return self._mapbox_matrix_api_keys

    @property
    def mapbox_matrix_monthly_quota(self):
        return self._mapbox_matrix_quota

    @property
    def mapbox_matrix_service_params(self):
        return self._mapbox_matrix_service_params

    @property
    def mapbox_isochrones_service_params(self):
        return self._mapbox_isochrones_service_params

    @property
    def mapbox_routing_api_keys(self):
        return self._mapbox_routing_api_keys

    @property
    def mapbox_routing_monthly_quota(self):
        return self._mapbox_routing_quota

    @property
    def mapbox_routing_service_params(self):
        return self._mapbox_routing_service_params

    @property
    def mapbox_geocoder_api_keys(self):
        return self._mapbox_geocoder_api_keys

    @property
    def mapbox_geocoder_monthly_quota(self):
        return self._mapbox_geocoder_quota

    @property
    def mapbox_geocoder_service_params(self):
        return self._mapbox_geocoder_service_params

    @property
    def tomtom_isolines_api_keys(self):
        return self._tomtom_isolines_api_keys

    @property
    def tomtom_isolines_monthly_quota(self):
        return self._tomtom_isolines_quota

    @property
    def tomtom_isolines_service_params(self):
        return self._tomtom_isolines_service_params

    @property
    def tomtom_routing_api_keys(self):
        return self._tomtom_routing_api_keys

    @property
    def tomtom_routing_monthly_quota(self):
        return self._tomtom_routing_quota

    @property
    def tomtom_routing_service_params(self):
        return self._tomtom_routing_service_params

    @property
    def tomtom_geocoder_api_keys(self):
        return self._tomtom_geocoder_api_keys

    @property
    def tomtom_geocoder_monthly_quota(self):
        return self._tomtom_geocoder_quota

    @property
    def tomtom_geocoder_service_params(self):
        return self._tomtom_geocoder_service_params

    @property
    def data_observatory_connection_str(self):
        return self._data_observatory_connection_str

    @property
    def logger_config(self):
        logger_conf_json = self._get_conf('logger_conf')
        if not logger_conf_json:
            raise ConfigException('Logger configuration missing')
        else:
            return json.loads(logger_conf_json)


class ServicesRedisConfig:

    GOOGLE_GEOCODER_API_KEY = 'google_maps_api_key'
    GOOGLE_GEOCODER_CLIENT_ID = 'google_maps_client_id'
    QUOTA_KEY = 'geocoding_quota'
    ISOLINES_QUOTA_KEY = 'here_isolines_quota'
    ROUTING_QUOTA_KEY = 'mapzen_routing_quota'
    OBS_SNAPSHOT_QUOTA_KEY = 'obs_snapshot_quota'
    OBS_GENERAL_QUOTA_KEY = 'obs_general_quota'
    PERIOD_END_DATE = 'period_end_date'
    GEOCODER_PROVIDER_KEY = 'geocoder_provider'
    ISOLINES_PROVIDER_KEY = 'isolines_provider'
    ROUTING_PROVIDER_KEY = 'routing_provider'

    def __init__(self, redis_conn):
        self._redis_connection = redis_conn

    def build(self, username, orgname):
        return self.__get_user_config(username, orgname)

    def __get_user_config(self, username, orgname):
        user_config = self._redis_connection.hgetall(
            "rails:users:{0}".format(username))
        if not user_config:
            raise ConfigException("""There is no user config available. Please check your configuration.'""")

        # Not all the users have the provider key yet
        if self.GEOCODER_PROVIDER_KEY not in user_config:
            user_config[self.GEOCODER_PROVIDER_KEY] = ''
        if self.ISOLINES_PROVIDER_KEY not in user_config:
            user_config[self.ISOLINES_PROVIDER_KEY] = ''
        if self.ROUTING_PROVIDER_KEY not in user_config:
            user_config[self.ROUTING_PROVIDER_KEY] = ''

        if orgname:
            self.__get_organization_config(orgname, user_config)

        return user_config

    def __get_organization_config(self, orgname, user_config):
        org_config = self._redis_connection.hgetall(
            "rails:orgs:{0}".format(orgname))
        if not org_config:
            raise ConfigException("""There is no organization config available. Please check your configuration.'""")
        else:
            if self.QUOTA_KEY in org_config:
                user_config[self.QUOTA_KEY] = org_config[self.QUOTA_KEY]
            if self.ISOLINES_QUOTA_KEY in org_config:
                user_config[self.ISOLINES_QUOTA_KEY] = org_config[self.ISOLINES_QUOTA_KEY]
            if self.ROUTING_QUOTA_KEY in org_config:
                user_config[self.ROUTING_QUOTA_KEY] = org_config[self.ROUTING_QUOTA_KEY]
            if self.OBS_SNAPSHOT_QUOTA_KEY in org_config:
                user_config[self.OBS_SNAPSHOT_QUOTA_KEY] = org_config[self.OBS_SNAPSHOT_QUOTA_KEY]
            if self.OBS_GENERAL_QUOTA_KEY in org_config:
                user_config[self.OBS_GENERAL_QUOTA_KEY] = org_config[self.OBS_GENERAL_QUOTA_KEY]
            if self.PERIOD_END_DATE in org_config:
                user_config[self.PERIOD_END_DATE] = org_config[self.PERIOD_END_DATE]
            if self.GOOGLE_GEOCODER_CLIENT_ID in org_config:
                user_config[self.GOOGLE_GEOCODER_CLIENT_ID] = org_config[self.GOOGLE_GEOCODER_CLIENT_ID]
            if self.GOOGLE_GEOCODER_API_KEY in org_config:
                user_config[self.GOOGLE_GEOCODER_API_KEY] = org_config[self.GOOGLE_GEOCODER_API_KEY]
            if self.GEOCODER_PROVIDER_KEY in org_config:
                user_config[self.GEOCODER_PROVIDER_KEY] = org_config[self.GEOCODER_PROVIDER_KEY]
            if self.ISOLINES_PROVIDER_KEY in org_config:
                user_config[self.ISOLINES_PROVIDER_KEY] = org_config[self.ISOLINES_PROVIDER_KEY]
            if self.ROUTING_PROVIDER_KEY in org_config:
                user_config[self.ROUTING_PROVIDER_KEY] = org_config[self.ROUTING_PROVIDER_KEY]<|MERGE_RESOLUTION|>--- conflicted
+++ resolved
@@ -136,12 +136,8 @@
     ROUTING_PROVIDER_KEY = 'routing_provider'
     MAPZEN_PROVIDER = 'mapzen'
     MAPBOX_PROVIDER = 'mapbox'
-<<<<<<< HEAD
     TOMTOM_PROVIDER = 'tomtom'
-    DEFAULT_PROVIDER = MAPZEN_PROVIDER
-=======
     DEFAULT_PROVIDER = MAPBOX_PROVIDER
->>>>>>> 8d9c3a4b
     QUOTA_KEY = 'mapzen_routing_quota'
     SOFT_LIMIT_KEY = 'soft_mapzen_routing_limit'
     METRICS_LOG_KEY = 'routing_log_path'
@@ -152,21 +148,15 @@
         self._routing_provider = self._redis_config[self.ROUTING_PROVIDER_KEY]
         if not self._routing_provider:
             self._routing_provider = self.DEFAULT_PROVIDER
-<<<<<<< HEAD
-        self._mapzen_api_key = self._db_config.mapzen_routing_api_key
-        self._mapzen_service_params = self._db_config.mapzen_routing_service_params
-        self._mapbox_api_keys = self._db_config.mapbox_routing_api_keys
-        self._mapbox_service_params = self._db_config.mapbox_routing_service_params
-        self._tomtom_api_keys = self._db_config.tomtom_routing_api_keys
-        self._tomtom_service_params = self._db_config.tomtom_routing_service_params
-=======
         if self._routing_provider == self.MAPZEN_PROVIDER:
             self._mapzen_api_key = self._db_config.mapzen_routing_api_key
             self._mapzen_service_params = self._db_config.mapzen_routing_service_params
         elif self._routing_provider == self.MAPBOX_PROVIDER:
             self._mapbox_api_keys = self._db_config.mapbox_routing_api_keys
             self._mapbox_service_params = self._db_config.mapbox_routing_service_params
->>>>>>> 8d9c3a4b
+        elif self._routing_provider == self.TOMTOM_PROVIDER:
+            self._tomtom_api_keys = self._db_config.tomtom_routing_api_keys
+            self._tomtom_service_params = self._db_config.tomtom_routing_service_params
         self._set_monthly_quota()
         self._set_soft_limit()
         self._period_end_date = date_parse(self._redis_config[self.PERIOD_END_DATE])
