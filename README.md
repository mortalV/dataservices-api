--- conflicted
+++ resolved
@@ -43,10 +43,6 @@
 
     ```
     # in dataservices-api repo root path:
-<<<<<<< HEAD
-=======
-    cd dataservices-api
->>>>>>> 63eb4e31
     cd client && sudo make install
     cd -
     cd server/extension && sudo make install
@@ -56,11 +52,7 @@
 
     ```
     # in dataservices-api repo root path:
-<<<<<<< HEAD
-    cd server/lib/python/cartodb_services && sudo pip install . --upgrade
-=======
-    cd server/lib/python/cartodb_services && pip install -r requirements.txt —upgrade
->>>>>>> 63eb4e31
+    cd server/lib/python/cartodb_services && pip install -r requirements.txt && sudo pip install . --upgrade
     ```
 
 - install extensions in user database
